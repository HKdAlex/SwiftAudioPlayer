// !$*UTF8*$!
{
	archiveVersion = 1;
	classes = {
	};
	objectVersion = 46;
	objects = {

/* Begin PBXBuildFile section */
		27E3EC64A90305ACA68AE35A7DC597E0 /* Foundation.framework in Frameworks */ = {isa = PBXBuildFile; fileRef = 5A16F4CFC63FAC439D7A04994F579A03 /* Foundation.framework */; };
		2A421C2A94DF56A00FF73322C6B470C8 /* SwiftAudioPlayer-umbrella.h in Headers */ = {isa = PBXBuildFile; fileRef = 0E268C8D5FBBF7E0E790D3AA6A70FEC2 /* SwiftAudioPlayer-umbrella.h */; settings = {ATTRIBUTES = (Public, ); }; };
		3A31FEF49CC8C3B757EEB4EBCC9BCCF4 /* Pods-SwiftAudioPlayer_Tests-dummy.m in Sources */ = {isa = PBXBuildFile; fileRef = 351771425C270B04BF2A07F0262DA192 /* Pods-SwiftAudioPlayer_Tests-dummy.m */; };
		418D41690EF20077112E2BE86E32FB6A /* Pods-SwiftAudioPlayer_Example-dummy.m in Sources */ = {isa = PBXBuildFile; fileRef = AB41D88A2C694FBDF26EA56381EED25F /* Pods-SwiftAudioPlayer_Example-dummy.m */; };
		79D8DF73FA7CDD6E266BAE71D46E035F /* Pods-SwiftAudioPlayer_Tests-umbrella.h in Headers */ = {isa = PBXBuildFile; fileRef = 50C71346CE708A211A5AFAC20BAE48CB /* Pods-SwiftAudioPlayer_Tests-umbrella.h */; settings = {ATTRIBUTES = (Public, ); }; };
		831B263D357A5FA2DDC7B1AE4B374092 /* Foundation.framework in Frameworks */ = {isa = PBXBuildFile; fileRef = 5A16F4CFC63FAC439D7A04994F579A03 /* Foundation.framework */; };
		8F93DB166237195ED222EE55B6404625 /* Pods-SwiftAudioPlayer_Example-umbrella.h in Headers */ = {isa = PBXBuildFile; fileRef = 3B0B76CB1439F4D361322144E5A65C3A /* Pods-SwiftAudioPlayer_Example-umbrella.h */; settings = {ATTRIBUTES = (Public, ); }; };
		A40DBE292391D9CA00F86146 /* Data.swift in Sources */ = {isa = PBXBuildFile; fileRef = A40DBE282391D9C900F86146 /* Data.swift */; };
<<<<<<< HEAD
		A411CE3E25F55C0E0039E1CD /* AudioThrottlerNew.swift in Sources */ = {isa = PBXBuildFile; fileRef = A411CE3D25F55C0E0039E1CD /* AudioThrottlerNew.swift */; };
=======
		A411CE4625F9609D0039E1CD /* SAPlayerFeatures.swift in Sources */ = {isa = PBXBuildFile; fileRef = A411CE4525F9609D0039E1CD /* SAPlayerFeatures.swift */; };
>>>>>>> bca8fde2
		A41AA0D2238BB9B600A467E1 /* SAPlayingStatus.swift in Sources */ = {isa = PBXBuildFile; fileRef = A41AA0D1238BB9B600A467E1 /* SAPlayingStatus.swift */; };
		A4681FC6220113880018AB51 /* SAPlayer.swift in Sources */ = {isa = PBXBuildFile; fileRef = A4681F8D2200E00E0018AB51 /* SAPlayer.swift */; };
		A4681FC72201138B0018AB51 /* SAPlayerDelegate.swift in Sources */ = {isa = PBXBuildFile; fileRef = A4681F912200E1950018AB51 /* SAPlayerDelegate.swift */; };
		A4681FC82201138E0018AB51 /* SAPlayerPresenter.swift in Sources */ = {isa = PBXBuildFile; fileRef = A4681F8F2200E1450018AB51 /* SAPlayerPresenter.swift */; };
		A4681FC9220113920018AB51 /* LockScreenViewProtocol.swift in Sources */ = {isa = PBXBuildFile; fileRef = A4681FBE22010ECF0018AB51 /* LockScreenViewProtocol.swift */; };
		A4681FCB220113980018AB51 /* AudioEngine.swift in Sources */ = {isa = PBXBuildFile; fileRef = A4681F822200D9150018AB51 /* AudioEngine.swift */; };
		A4681FCC2201139B0018AB51 /* AudioDiskEngine.swift in Sources */ = {isa = PBXBuildFile; fileRef = A4681F942200E2220018AB51 /* AudioDiskEngine.swift */; };
		A4681FCD2201139E0018AB51 /* AudioStreamEngine.swift in Sources */ = {isa = PBXBuildFile; fileRef = A4681FBC220100AB0018AB51 /* AudioStreamEngine.swift */; };
		A4681FCE220113A20018AB51 /* AudioConverter.swift in Sources */ = {isa = PBXBuildFile; fileRef = A4681FB62200FE090018AB51 /* AudioConverter.swift */; };
		A4681FCF220113A40018AB51 /* AudioConverterListener.swift in Sources */ = {isa = PBXBuildFile; fileRef = A4681FBA2201002F0018AB51 /* AudioConverterListener.swift */; };
		A4681FD0220113A70018AB51 /* AudioConverterErrors.swift in Sources */ = {isa = PBXBuildFile; fileRef = A4681FB82200FE7F0018AB51 /* AudioConverterErrors.swift */; };
		A4681FD1220113AF0018AB51 /* AudioParsable.swift in Sources */ = {isa = PBXBuildFile; fileRef = A4681FAB2200F8490018AB51 /* AudioParsable.swift */; };
		A4681FD2220113B20018AB51 /* AudioParser.swift in Sources */ = {isa = PBXBuildFile; fileRef = A4681FAD2200F8E90018AB51 /* AudioParser.swift */; };
		A4681FD3220113B60018AB51 /* AudioParserPropertyListener.swift in Sources */ = {isa = PBXBuildFile; fileRef = A4681FB12200FB020018AB51 /* AudioParserPropertyListener.swift */; };
		A4681FD4220113BA0018AB51 /* AudioParserPacketListener.swift in Sources */ = {isa = PBXBuildFile; fileRef = A4681FB32200FC520018AB51 /* AudioParserPacketListener.swift */; };
		A4681FD5220113BD0018AB51 /* AudioParserErrors.swift in Sources */ = {isa = PBXBuildFile; fileRef = A4681FAF2200FA6C0018AB51 /* AudioParserErrors.swift */; };
		A4681FD6220113BF0018AB51 /* AudioThrottler.swift in Sources */ = {isa = PBXBuildFile; fileRef = A4681FA82200F5A20018AB51 /* AudioThrottler.swift */; };
		A4681FD7220113C30018AB51 /* StreamProgressPTO.swift in Sources */ = {isa = PBXBuildFile; fileRef = A4681FA62200F0130018AB51 /* StreamProgressPTO.swift */; };
		A4681FD8220113C60018AB51 /* AudioDataManager.swift in Sources */ = {isa = PBXBuildFile; fileRef = A4681F992200E3D90018AB51 /* AudioDataManager.swift */; };
		A4681FD9220113CD0018AB51 /* AudioStreamWorker.swift in Sources */ = {isa = PBXBuildFile; fileRef = A4681F9C2200E4B40018AB51 /* AudioStreamWorker.swift */; };
		A4681FDA220113D00018AB51 /* StreamProgressDTO.swift in Sources */ = {isa = PBXBuildFile; fileRef = A4681F9E2200E5DE0018AB51 /* StreamProgressDTO.swift */; };
		A4681FDB220113D40018AB51 /* FileStorage.swift in Sources */ = {isa = PBXBuildFile; fileRef = A4681FA42200E7920018AB51 /* FileStorage.swift */; };
		A4681FDC220113D70018AB51 /* AudioDownloadWorker.swift in Sources */ = {isa = PBXBuildFile; fileRef = A4681FA22200E6710018AB51 /* AudioDownloadWorker.swift */; };
		A4681FDD220113DC0018AB51 /* URL.swift in Sources */ = {isa = PBXBuildFile; fileRef = A4681F962200E2E20018AB51 /* URL.swift */; };
		A4681FDE220113DE0018AB51 /* Date.swift in Sources */ = {isa = PBXBuildFile; fileRef = A4681F892200DB3C0018AB51 /* Date.swift */; };
		A4681FDF220113E20018AB51 /* DirectorThreadSafeClosures.swift in Sources */ = {isa = PBXBuildFile; fileRef = A4681F872200DAD50018AB51 /* DirectorThreadSafeClosures.swift */; };
		A4681FE0220113E40018AB51 /* Log.swift in Sources */ = {isa = PBXBuildFile; fileRef = A4681F802200D0500018AB51 /* Log.swift */; };
		A4681FE1220113E70018AB51 /* Constants.swift in Sources */ = {isa = PBXBuildFile; fileRef = A4681F8B2200DDD50018AB51 /* Constants.swift */; };
		A470FE0825F9ADF800F135FF /* AudioClockDirector.swift in Sources */ = {isa = PBXBuildFile; fileRef = A470FE0625F9ADF800F135FF /* AudioClockDirector.swift */; };
		A470FE0925F9ADF800F135FF /* DownloadProgressDirector.swift in Sources */ = {isa = PBXBuildFile; fileRef = A470FE0725F9ADF800F135FF /* DownloadProgressDirector.swift */; };
		A470FE1C25F9AEB900F135FF /* AudioQueueDirector.swift in Sources */ = {isa = PBXBuildFile; fileRef = A470FE1B25F9AEB900F135FF /* AudioQueueDirector.swift */; };
		A470FE2125F9AF1400F135FF /* AudioQueue.swift in Sources */ = {isa = PBXBuildFile; fileRef = A470FE2025F9AF1400F135FF /* AudioQueue.swift */; };
		A4B4CC122223ED2A0045554B /* SAPlayerDownloader.swift in Sources */ = {isa = PBXBuildFile; fileRef = A4B4CC112223ED2A0045554B /* SAPlayerDownloader.swift */; };
		A4FBA6B5221B74C900D5A353 /* SALockScreenInfo.swift in Sources */ = {isa = PBXBuildFile; fileRef = A4FBA6B3221B74C900D5A353 /* SALockScreenInfo.swift */; };
		A4FBA6B7221BAC3D00D5A353 /* SAPlayerUpdateSubscription.swift in Sources */ = {isa = PBXBuildFile; fileRef = A4FBA6B6221BAC3D00D5A353 /* SAPlayerUpdateSubscription.swift */; };
		A4FBA6B9221BAF8700D5A353 /* SAAudioAvailabilityRange.swift in Sources */ = {isa = PBXBuildFile; fileRef = A4FBA6B8221BAF8700D5A353 /* SAAudioAvailabilityRange.swift */; };
		B73D01578ABBDB6FF402D868A6C547FF /* Foundation.framework in Frameworks */ = {isa = PBXBuildFile; fileRef = 5A16F4CFC63FAC439D7A04994F579A03 /* Foundation.framework */; };
		E08AD6157EF688FE832F866CBCDA3532 /* SwiftAudioPlayer-dummy.m in Sources */ = {isa = PBXBuildFile; fileRef = FB83B3B4253D41C37C5563D34D450BF8 /* SwiftAudioPlayer-dummy.m */; };
/* End PBXBuildFile section */

/* Begin PBXContainerItemProxy section */
		87F13419A579FD5681636A037129209E /* PBXContainerItemProxy */ = {
			isa = PBXContainerItemProxy;
			containerPortal = D41D8CD98F00B204E9800998ECF8427E /* Project object */;
			proxyType = 1;
			remoteGlobalIDString = E50DAD13FFD3FC8036073A58BF8423D4;
			remoteInfo = SwiftAudioPlayer;
		};
		E3FF9FF67EAA9666CEFDE6E31C200575 /* PBXContainerItemProxy */ = {
			isa = PBXContainerItemProxy;
			containerPortal = D41D8CD98F00B204E9800998ECF8427E /* Project object */;
			proxyType = 1;
			remoteGlobalIDString = 042ACE071BA515F4DE0E0C8007C3F0EE;
			remoteInfo = "Pods-SwiftAudioPlayer_Example";
		};
/* End PBXContainerItemProxy section */

/* Begin PBXFileReference section */
		021F5296D5C8C9F9BEB226481231ABF0 /* Pods-SwiftAudioPlayer_Tests-acknowledgements.markdown */ = {isa = PBXFileReference; includeInIndex = 1; lastKnownFileType = text; path = "Pods-SwiftAudioPlayer_Tests-acknowledgements.markdown"; sourceTree = "<group>"; };
		030E0D4C0BE29E2606B0BCB65B9BBC42 /* Pods-SwiftAudioPlayer_Tests.release.xcconfig */ = {isa = PBXFileReference; includeInIndex = 1; lastKnownFileType = text.xcconfig; path = "Pods-SwiftAudioPlayer_Tests.release.xcconfig"; sourceTree = "<group>"; };
		0B3AF0F1A1DF1101E93137959D2E5F24 /* Pods-SwiftAudioPlayer_Example-acknowledgements.markdown */ = {isa = PBXFileReference; includeInIndex = 1; lastKnownFileType = text; path = "Pods-SwiftAudioPlayer_Example-acknowledgements.markdown"; sourceTree = "<group>"; };
		0E268C8D5FBBF7E0E790D3AA6A70FEC2 /* SwiftAudioPlayer-umbrella.h */ = {isa = PBXFileReference; includeInIndex = 1; lastKnownFileType = sourcecode.c.h; path = "SwiftAudioPlayer-umbrella.h"; sourceTree = "<group>"; };
		15DF3E7F1B5E10B1BBE49D3E9A67C938 /* LICENSE */ = {isa = PBXFileReference; includeInIndex = 1; lastKnownFileType = text; path = LICENSE; sourceTree = "<group>"; };
		16FCEC9685DAD30C0013E9ECD938611E /* Info.plist */ = {isa = PBXFileReference; includeInIndex = 1; lastKnownFileType = text.plist.xml; path = Info.plist; sourceTree = "<group>"; };
		305774DC5582C6E1BA1511DED1ECB225 /* Pods-SwiftAudioPlayer_Tests-frameworks.sh */ = {isa = PBXFileReference; includeInIndex = 1; lastKnownFileType = text.script.sh; path = "Pods-SwiftAudioPlayer_Tests-frameworks.sh"; sourceTree = "<group>"; };
		314D056517A7B04FFAFF279157B7ADBB /* Pods-SwiftAudioPlayer_Tests.debug.xcconfig */ = {isa = PBXFileReference; includeInIndex = 1; lastKnownFileType = text.xcconfig; path = "Pods-SwiftAudioPlayer_Tests.debug.xcconfig"; sourceTree = "<group>"; };
		351771425C270B04BF2A07F0262DA192 /* Pods-SwiftAudioPlayer_Tests-dummy.m */ = {isa = PBXFileReference; includeInIndex = 1; lastKnownFileType = sourcecode.c.objc; path = "Pods-SwiftAudioPlayer_Tests-dummy.m"; sourceTree = "<group>"; };
		3B0B76CB1439F4D361322144E5A65C3A /* Pods-SwiftAudioPlayer_Example-umbrella.h */ = {isa = PBXFileReference; includeInIndex = 1; lastKnownFileType = sourcecode.c.h; path = "Pods-SwiftAudioPlayer_Example-umbrella.h"; sourceTree = "<group>"; };
		3F45E3A0690F048214FCE84887950057 /* SwiftAudioPlayer-prefix.pch */ = {isa = PBXFileReference; includeInIndex = 1; lastKnownFileType = sourcecode.c.h; path = "SwiftAudioPlayer-prefix.pch"; sourceTree = "<group>"; };
		41C6A056512760933DE244855EF94DF0 /* Pods-SwiftAudioPlayer_Tests.modulemap */ = {isa = PBXFileReference; includeInIndex = 1; lastKnownFileType = sourcecode.module; path = "Pods-SwiftAudioPlayer_Tests.modulemap"; sourceTree = "<group>"; };
		509D93CD81F074F6E7C4B9DE13210ACF /* Pods_SwiftAudioPlayer_Example.framework */ = {isa = PBXFileReference; explicitFileType = wrapper.framework; includeInIndex = 0; path = Pods_SwiftAudioPlayer_Example.framework; sourceTree = BUILT_PRODUCTS_DIR; };
		50C71346CE708A211A5AFAC20BAE48CB /* Pods-SwiftAudioPlayer_Tests-umbrella.h */ = {isa = PBXFileReference; includeInIndex = 1; lastKnownFileType = sourcecode.c.h; path = "Pods-SwiftAudioPlayer_Tests-umbrella.h"; sourceTree = "<group>"; };
		55AB0CDF00C23619C7F54FE21D0C9534 /* Pods-SwiftAudioPlayer_Example-frameworks.sh */ = {isa = PBXFileReference; includeInIndex = 1; lastKnownFileType = text.script.sh; path = "Pods-SwiftAudioPlayer_Example-frameworks.sh"; sourceTree = "<group>"; };
		5A16F4CFC63FAC439D7A04994F579A03 /* Foundation.framework */ = {isa = PBXFileReference; lastKnownFileType = wrapper.framework; name = Foundation.framework; path = Platforms/iPhoneOS.platform/Developer/SDKs/iPhoneOS11.3.sdk/System/Library/Frameworks/Foundation.framework; sourceTree = DEVELOPER_DIR; };
		69AF5444212FEC2674325627F26305AD /* Pods-SwiftAudioPlayer_Example.release.xcconfig */ = {isa = PBXFileReference; includeInIndex = 1; lastKnownFileType = text.xcconfig; path = "Pods-SwiftAudioPlayer_Example.release.xcconfig"; sourceTree = "<group>"; };
		6EC04ECC8F7CB2AF2E4E042A6A8ECFA1 /* SwiftAudioPlayer.podspec */ = {isa = PBXFileReference; explicitFileType = text.script.ruby; includeInIndex = 1; path = SwiftAudioPlayer.podspec; sourceTree = "<group>"; xcLanguageSpecificationIdentifier = xcode.lang.ruby; };
		70839C5AD428953FAF3091E814FF6E31 /* Pods-SwiftAudioPlayer_Example.modulemap */ = {isa = PBXFileReference; includeInIndex = 1; lastKnownFileType = sourcecode.module; path = "Pods-SwiftAudioPlayer_Example.modulemap"; sourceTree = "<group>"; };
		782193D2A4B5EA65A5A468B871418969 /* SwiftAudioPlayer.framework */ = {isa = PBXFileReference; explicitFileType = wrapper.framework; includeInIndex = 0; path = SwiftAudioPlayer.framework; sourceTree = BUILT_PRODUCTS_DIR; };
		8F12318E3F0F591F1C2ACAE6F204F753 /* Pods-SwiftAudioPlayer_Tests-resources.sh */ = {isa = PBXFileReference; includeInIndex = 1; lastKnownFileType = text.script.sh; path = "Pods-SwiftAudioPlayer_Tests-resources.sh"; sourceTree = "<group>"; };
		93A4A3777CF96A4AAC1D13BA6DCCEA73 /* Podfile */ = {isa = PBXFileReference; explicitFileType = text.script.ruby; includeInIndex = 1; name = Podfile; path = ../Podfile; sourceTree = SOURCE_ROOT; xcLanguageSpecificationIdentifier = xcode.lang.ruby; };
		9622E16E03B20FC0C41123BA8A50C1F0 /* Pods-SwiftAudioPlayer_Tests-acknowledgements.plist */ = {isa = PBXFileReference; includeInIndex = 1; lastKnownFileType = text.plist.xml; path = "Pods-SwiftAudioPlayer_Tests-acknowledgements.plist"; sourceTree = "<group>"; };
		99925F09FC9C6EA4B9C0508F4E2D1FE2 /* Info.plist */ = {isa = PBXFileReference; includeInIndex = 1; lastKnownFileType = text.plist.xml; path = Info.plist; sourceTree = "<group>"; };
		A19C8F889C787C19BE4123C1896AF501 /* Pods-SwiftAudioPlayer_Example-resources.sh */ = {isa = PBXFileReference; includeInIndex = 1; lastKnownFileType = text.script.sh; path = "Pods-SwiftAudioPlayer_Example-resources.sh"; sourceTree = "<group>"; };
		A39F2A138CF40C1051CA9E227429A86D /* SwiftAudioPlayer.modulemap */ = {isa = PBXFileReference; includeInIndex = 1; lastKnownFileType = sourcecode.module; path = SwiftAudioPlayer.modulemap; sourceTree = "<group>"; };
		A40DBE282391D9C900F86146 /* Data.swift */ = {isa = PBXFileReference; lastKnownFileType = sourcecode.swift; path = Data.swift; sourceTree = "<group>"; };
<<<<<<< HEAD
		A411CE3D25F55C0E0039E1CD /* AudioThrottlerNew.swift */ = {isa = PBXFileReference; lastKnownFileType = sourcecode.swift; path = AudioThrottlerNew.swift; sourceTree = "<group>"; };
=======
		A411CE4525F9609D0039E1CD /* SAPlayerFeatures.swift */ = {isa = PBXFileReference; lastKnownFileType = sourcecode.swift; path = SAPlayerFeatures.swift; sourceTree = "<group>"; };
>>>>>>> bca8fde2
		A41AA0D1238BB9B600A467E1 /* SAPlayingStatus.swift */ = {isa = PBXFileReference; lastKnownFileType = sourcecode.swift; path = SAPlayingStatus.swift; sourceTree = "<group>"; };
		A4523BC8220A0B3C0079C4BC /* Credited_LICENSE */ = {isa = PBXFileReference; lastKnownFileType = text; path = Credited_LICENSE; sourceTree = "<group>"; };
		A4681F802200D0500018AB51 /* Log.swift */ = {isa = PBXFileReference; lastKnownFileType = sourcecode.swift; path = Log.swift; sourceTree = "<group>"; };
		A4681F822200D9150018AB51 /* AudioEngine.swift */ = {isa = PBXFileReference; lastKnownFileType = sourcecode.swift; path = AudioEngine.swift; sourceTree = "<group>"; };
		A4681F872200DAD50018AB51 /* DirectorThreadSafeClosures.swift */ = {isa = PBXFileReference; lastKnownFileType = sourcecode.swift; path = DirectorThreadSafeClosures.swift; sourceTree = "<group>"; };
		A4681F892200DB3C0018AB51 /* Date.swift */ = {isa = PBXFileReference; lastKnownFileType = sourcecode.swift; path = Date.swift; sourceTree = "<group>"; };
		A4681F8B2200DDD50018AB51 /* Constants.swift */ = {isa = PBXFileReference; lastKnownFileType = sourcecode.swift; path = Constants.swift; sourceTree = "<group>"; };
		A4681F8D2200E00E0018AB51 /* SAPlayer.swift */ = {isa = PBXFileReference; lastKnownFileType = sourcecode.swift; path = SAPlayer.swift; sourceTree = "<group>"; };
		A4681F8F2200E1450018AB51 /* SAPlayerPresenter.swift */ = {isa = PBXFileReference; lastKnownFileType = sourcecode.swift; path = SAPlayerPresenter.swift; sourceTree = "<group>"; };
		A4681F912200E1950018AB51 /* SAPlayerDelegate.swift */ = {isa = PBXFileReference; lastKnownFileType = sourcecode.swift; path = SAPlayerDelegate.swift; sourceTree = "<group>"; };
		A4681F942200E2220018AB51 /* AudioDiskEngine.swift */ = {isa = PBXFileReference; lastKnownFileType = sourcecode.swift; path = AudioDiskEngine.swift; sourceTree = "<group>"; };
		A4681F962200E2E20018AB51 /* URL.swift */ = {isa = PBXFileReference; lastKnownFileType = sourcecode.swift; path = URL.swift; sourceTree = "<group>"; };
		A4681F992200E3D90018AB51 /* AudioDataManager.swift */ = {isa = PBXFileReference; lastKnownFileType = sourcecode.swift; name = AudioDataManager.swift; path = ../../Source/Model/AudioDataManager.swift; sourceTree = "<group>"; };
		A4681F9C2200E4B40018AB51 /* AudioStreamWorker.swift */ = {isa = PBXFileReference; lastKnownFileType = sourcecode.swift; name = AudioStreamWorker.swift; path = ../../Model/Streaming/AudioStreamWorker.swift; sourceTree = "<group>"; };
		A4681F9E2200E5DE0018AB51 /* StreamProgressDTO.swift */ = {isa = PBXFileReference; lastKnownFileType = sourcecode.swift; name = StreamProgressDTO.swift; path = ../../Model/Streaming/StreamProgressDTO.swift; sourceTree = "<group>"; };
		A4681FA22200E6710018AB51 /* AudioDownloadWorker.swift */ = {isa = PBXFileReference; lastKnownFileType = sourcecode.swift; name = AudioDownloadWorker.swift; path = ../../Model/Downloading/AudioDownloadWorker.swift; sourceTree = "<group>"; };
		A4681FA42200E7920018AB51 /* FileStorage.swift */ = {isa = PBXFileReference; lastKnownFileType = sourcecode.swift; name = FileStorage.swift; path = ../../Model/Downloading/FileStorage.swift; sourceTree = "<group>"; };
		A4681FA62200F0130018AB51 /* StreamProgressPTO.swift */ = {isa = PBXFileReference; lastKnownFileType = sourcecode.swift; name = StreamProgressPTO.swift; path = ../Model/StreamProgressPTO.swift; sourceTree = "<group>"; };
		A4681FA82200F5A20018AB51 /* AudioThrottler.swift */ = {isa = PBXFileReference; lastKnownFileType = sourcecode.swift; path = AudioThrottler.swift; sourceTree = "<group>"; };
		A4681FAB2200F8490018AB51 /* AudioParsable.swift */ = {isa = PBXFileReference; lastKnownFileType = sourcecode.swift; path = AudioParsable.swift; sourceTree = "<group>"; };
		A4681FAD2200F8E90018AB51 /* AudioParser.swift */ = {isa = PBXFileReference; lastKnownFileType = sourcecode.swift; path = AudioParser.swift; sourceTree = "<group>"; };
		A4681FAF2200FA6C0018AB51 /* AudioParserErrors.swift */ = {isa = PBXFileReference; lastKnownFileType = sourcecode.swift; path = AudioParserErrors.swift; sourceTree = "<group>"; };
		A4681FB12200FB020018AB51 /* AudioParserPropertyListener.swift */ = {isa = PBXFileReference; lastKnownFileType = sourcecode.swift; path = AudioParserPropertyListener.swift; sourceTree = "<group>"; };
		A4681FB32200FC520018AB51 /* AudioParserPacketListener.swift */ = {isa = PBXFileReference; lastKnownFileType = sourcecode.swift; path = AudioParserPacketListener.swift; sourceTree = "<group>"; };
		A4681FB62200FE090018AB51 /* AudioConverter.swift */ = {isa = PBXFileReference; lastKnownFileType = sourcecode.swift; path = AudioConverter.swift; sourceTree = "<group>"; };
		A4681FB82200FE7F0018AB51 /* AudioConverterErrors.swift */ = {isa = PBXFileReference; lastKnownFileType = sourcecode.swift; path = AudioConverterErrors.swift; sourceTree = "<group>"; };
		A4681FBA2201002F0018AB51 /* AudioConverterListener.swift */ = {isa = PBXFileReference; lastKnownFileType = sourcecode.swift; path = AudioConverterListener.swift; sourceTree = "<group>"; };
		A4681FBC220100AB0018AB51 /* AudioStreamEngine.swift */ = {isa = PBXFileReference; lastKnownFileType = sourcecode.swift; path = AudioStreamEngine.swift; sourceTree = "<group>"; };
		A4681FBE22010ECF0018AB51 /* LockScreenViewProtocol.swift */ = {isa = PBXFileReference; lastKnownFileType = sourcecode.swift; path = LockScreenViewProtocol.swift; sourceTree = "<group>"; };
		A470FE0625F9ADF800F135FF /* AudioClockDirector.swift */ = {isa = PBXFileReference; fileEncoding = 4; lastKnownFileType = sourcecode.swift; path = AudioClockDirector.swift; sourceTree = "<group>"; };
		A470FE0725F9ADF800F135FF /* DownloadProgressDirector.swift */ = {isa = PBXFileReference; fileEncoding = 4; lastKnownFileType = sourcecode.swift; path = DownloadProgressDirector.swift; sourceTree = "<group>"; };
		A470FE1B25F9AEB900F135FF /* AudioQueueDirector.swift */ = {isa = PBXFileReference; lastKnownFileType = sourcecode.swift; path = AudioQueueDirector.swift; sourceTree = "<group>"; };
		A470FE2025F9AF1400F135FF /* AudioQueue.swift */ = {isa = PBXFileReference; lastKnownFileType = sourcecode.swift; path = AudioQueue.swift; sourceTree = "<group>"; };
		A4B4CC112223ED2A0045554B /* SAPlayerDownloader.swift */ = {isa = PBXFileReference; lastKnownFileType = sourcecode.swift; path = SAPlayerDownloader.swift; sourceTree = "<group>"; };
		A4FBA6B3221B74C900D5A353 /* SALockScreenInfo.swift */ = {isa = PBXFileReference; lastKnownFileType = sourcecode.swift; path = SALockScreenInfo.swift; sourceTree = "<group>"; };
		A4FBA6B6221BAC3D00D5A353 /* SAPlayerUpdateSubscription.swift */ = {isa = PBXFileReference; lastKnownFileType = sourcecode.swift; path = SAPlayerUpdateSubscription.swift; sourceTree = "<group>"; };
		A4FBA6B8221BAF8700D5A353 /* SAAudioAvailabilityRange.swift */ = {isa = PBXFileReference; lastKnownFileType = sourcecode.swift; path = SAAudioAvailabilityRange.swift; sourceTree = "<group>"; };
		AB41D88A2C694FBDF26EA56381EED25F /* Pods-SwiftAudioPlayer_Example-dummy.m */ = {isa = PBXFileReference; includeInIndex = 1; lastKnownFileType = sourcecode.c.objc; path = "Pods-SwiftAudioPlayer_Example-dummy.m"; sourceTree = "<group>"; };
		B8C829A46249957CD3056074B5CC0BBB /* README.md */ = {isa = PBXFileReference; includeInIndex = 1; lastKnownFileType = net.daringfireball.markdown; path = README.md; sourceTree = "<group>"; };
		B9A6DFC8AB64B139080060EA639B3A7D /* Info.plist */ = {isa = PBXFileReference; includeInIndex = 1; lastKnownFileType = text.plist.xml; path = Info.plist; sourceTree = "<group>"; };
		BCAD67E3D7744FEFA5B221BDA7B25B20 /* SwiftAudioPlayer.xcconfig */ = {isa = PBXFileReference; includeInIndex = 1; lastKnownFileType = text.xcconfig; path = SwiftAudioPlayer.xcconfig; sourceTree = "<group>"; };
		BF5B667B9103284C373811A04411C7C1 /* Pods-SwiftAudioPlayer_Example-acknowledgements.plist */ = {isa = PBXFileReference; includeInIndex = 1; lastKnownFileType = text.plist.xml; path = "Pods-SwiftAudioPlayer_Example-acknowledgements.plist"; sourceTree = "<group>"; };
		E1C110BCB4A9F826B59DC6905BAB3C6E /* Pods-SwiftAudioPlayer_Example.debug.xcconfig */ = {isa = PBXFileReference; includeInIndex = 1; lastKnownFileType = text.xcconfig; path = "Pods-SwiftAudioPlayer_Example.debug.xcconfig"; sourceTree = "<group>"; };
		F3E4AB96148429D903B6E5DAEB19C4C1 /* Pods_SwiftAudioPlayer_Tests.framework */ = {isa = PBXFileReference; explicitFileType = wrapper.framework; includeInIndex = 0; path = Pods_SwiftAudioPlayer_Tests.framework; sourceTree = BUILT_PRODUCTS_DIR; };
		FB83B3B4253D41C37C5563D34D450BF8 /* SwiftAudioPlayer-dummy.m */ = {isa = PBXFileReference; includeInIndex = 1; lastKnownFileType = sourcecode.c.objc; path = "SwiftAudioPlayer-dummy.m"; sourceTree = "<group>"; };
/* End PBXFileReference section */

/* Begin PBXFrameworksBuildPhase section */
		31B37A0E7E48CFAEE05556BB4620B198 /* Frameworks */ = {
			isa = PBXFrameworksBuildPhase;
			buildActionMask = 2147483647;
			files = (
				B73D01578ABBDB6FF402D868A6C547FF /* Foundation.framework in Frameworks */,
			);
			runOnlyForDeploymentPostprocessing = 0;
		};
		49686412FC8A53B147231E5FFCB22675 /* Frameworks */ = {
			isa = PBXFrameworksBuildPhase;
			buildActionMask = 2147483647;
			files = (
				27E3EC64A90305ACA68AE35A7DC597E0 /* Foundation.framework in Frameworks */,
			);
			runOnlyForDeploymentPostprocessing = 0;
		};
		803A4909FC17367A14C1DB8D57E2E3E4 /* Frameworks */ = {
			isa = PBXFrameworksBuildPhase;
			buildActionMask = 2147483647;
			files = (
				831B263D357A5FA2DDC7B1AE4B374092 /* Foundation.framework in Frameworks */,
			);
			runOnlyForDeploymentPostprocessing = 0;
		};
/* End PBXFrameworksBuildPhase section */

/* Begin PBXGroup section */
		21D946895A4F57F51246F3EBCF330719 /* Products */ = {
			isa = PBXGroup;
			children = (
				509D93CD81F074F6E7C4B9DE13210ACF /* Pods_SwiftAudioPlayer_Example.framework */,
				F3E4AB96148429D903B6E5DAEB19C4C1 /* Pods_SwiftAudioPlayer_Tests.framework */,
				782193D2A4B5EA65A5A468B871418969 /* SwiftAudioPlayer.framework */,
			);
			name = Products;
			sourceTree = "<group>";
		};
		41C7F403DA52FBC5C40644BB0E824CAA /* SwiftAudioPlayer */ = {
			isa = PBXGroup;
			children = (
				A4681FE2220117B50018AB51 /* Source */,
				840F8E752B4437107D761C28D4EE8D0B /* Pod */,
				EAE1BCB45D8F275CE4428674B5151284 /* Support Files */,
			);
			name = SwiftAudioPlayer;
			path = ../..;
			sourceTree = "<group>";
		};
		58A11B1F1C3F0E40EA2170F36FBD3963 /* Pods-SwiftAudioPlayer_Tests */ = {
			isa = PBXGroup;
			children = (
				B9A6DFC8AB64B139080060EA639B3A7D /* Info.plist */,
				41C6A056512760933DE244855EF94DF0 /* Pods-SwiftAudioPlayer_Tests.modulemap */,
				021F5296D5C8C9F9BEB226481231ABF0 /* Pods-SwiftAudioPlayer_Tests-acknowledgements.markdown */,
				9622E16E03B20FC0C41123BA8A50C1F0 /* Pods-SwiftAudioPlayer_Tests-acknowledgements.plist */,
				351771425C270B04BF2A07F0262DA192 /* Pods-SwiftAudioPlayer_Tests-dummy.m */,
				305774DC5582C6E1BA1511DED1ECB225 /* Pods-SwiftAudioPlayer_Tests-frameworks.sh */,
				8F12318E3F0F591F1C2ACAE6F204F753 /* Pods-SwiftAudioPlayer_Tests-resources.sh */,
				50C71346CE708A211A5AFAC20BAE48CB /* Pods-SwiftAudioPlayer_Tests-umbrella.h */,
				314D056517A7B04FFAFF279157B7ADBB /* Pods-SwiftAudioPlayer_Tests.debug.xcconfig */,
				030E0D4C0BE29E2606B0BCB65B9BBC42 /* Pods-SwiftAudioPlayer_Tests.release.xcconfig */,
			);
			name = "Pods-SwiftAudioPlayer_Tests";
			path = "Target Support Files/Pods-SwiftAudioPlayer_Tests";
			sourceTree = "<group>";
		};
		5E0D919E635D23B70123790B8308F8EF /* iOS */ = {
			isa = PBXGroup;
			children = (
				5A16F4CFC63FAC439D7A04994F579A03 /* Foundation.framework */,
			);
			name = iOS;
			sourceTree = "<group>";
		};
		5F444B7A1C462A30A1CA4CCD3A7CF7B0 /* Targets Support Files */ = {
			isa = PBXGroup;
			children = (
				7A1BF739CA787A0721205A514982467D /* Pods-SwiftAudioPlayer_Example */,
				58A11B1F1C3F0E40EA2170F36FBD3963 /* Pods-SwiftAudioPlayer_Tests */,
			);
			name = "Targets Support Files";
			sourceTree = "<group>";
		};
		7A1BF739CA787A0721205A514982467D /* Pods-SwiftAudioPlayer_Example */ = {
			isa = PBXGroup;
			children = (
				99925F09FC9C6EA4B9C0508F4E2D1FE2 /* Info.plist */,
				70839C5AD428953FAF3091E814FF6E31 /* Pods-SwiftAudioPlayer_Example.modulemap */,
				0B3AF0F1A1DF1101E93137959D2E5F24 /* Pods-SwiftAudioPlayer_Example-acknowledgements.markdown */,
				BF5B667B9103284C373811A04411C7C1 /* Pods-SwiftAudioPlayer_Example-acknowledgements.plist */,
				AB41D88A2C694FBDF26EA56381EED25F /* Pods-SwiftAudioPlayer_Example-dummy.m */,
				55AB0CDF00C23619C7F54FE21D0C9534 /* Pods-SwiftAudioPlayer_Example-frameworks.sh */,
				A19C8F889C787C19BE4123C1896AF501 /* Pods-SwiftAudioPlayer_Example-resources.sh */,
				3B0B76CB1439F4D361322144E5A65C3A /* Pods-SwiftAudioPlayer_Example-umbrella.h */,
				E1C110BCB4A9F826B59DC6905BAB3C6E /* Pods-SwiftAudioPlayer_Example.debug.xcconfig */,
				69AF5444212FEC2674325627F26305AD /* Pods-SwiftAudioPlayer_Example.release.xcconfig */,
			);
			name = "Pods-SwiftAudioPlayer_Example";
			path = "Target Support Files/Pods-SwiftAudioPlayer_Example";
			sourceTree = "<group>";
		};
		7DB346D0F39D3F0E887471402A8071AB = {
			isa = PBXGroup;
			children = (
				93A4A3777CF96A4AAC1D13BA6DCCEA73 /* Podfile */,
				D2A5FF8756A6E3EEEA69006E1A3C81F7 /* Development Pods */,
				BC3CA7F9E30CC8F7E2DD044DD34432FC /* Frameworks */,
				21D946895A4F57F51246F3EBCF330719 /* Products */,
				5F444B7A1C462A30A1CA4CCD3A7CF7B0 /* Targets Support Files */,
			);
			sourceTree = "<group>";
		};
		840F8E752B4437107D761C28D4EE8D0B /* Pod */ = {
			isa = PBXGroup;
			children = (
				15DF3E7F1B5E10B1BBE49D3E9A67C938 /* LICENSE */,
				B8C829A46249957CD3056074B5CC0BBB /* README.md */,
				6EC04ECC8F7CB2AF2E4E042A6A8ECFA1 /* SwiftAudioPlayer.podspec */,
				A4523BC8220A0B3C0079C4BC /* Credited_LICENSE */,
			);
			name = Pod;
			sourceTree = "<group>";
		};
		A4681F842200D91D0018AB51 /* Util */ = {
			isa = PBXGroup;
			children = (
				A4681F8B2200DDD50018AB51 /* Constants.swift */,
				A4681F802200D0500018AB51 /* Log.swift */,
				A4681F872200DAD50018AB51 /* DirectorThreadSafeClosures.swift */,
				A4681F892200DB3C0018AB51 /* Date.swift */,
				A4681F962200E2E20018AB51 /* URL.swift */,
				A40DBE282391D9C900F86146 /* Data.swift */,
			);
			path = Util;
			sourceTree = "<group>";
		};
		A4681F932200E2020018AB51 /* Engine */ = {
			isa = PBXGroup;
			children = (
				A41AA0D1238BB9B600A467E1 /* SAPlayingStatus.swift */,
				A4FBA6B8221BAF8700D5A353 /* SAAudioAvailabilityRange.swift */,
				A4681F822200D9150018AB51 /* AudioEngine.swift */,
				A4681F942200E2220018AB51 /* AudioDiskEngine.swift */,
				A4681FBC220100AB0018AB51 /* AudioStreamEngine.swift */,
				A4681FB52200FDF30018AB51 /* Converter */,
				A4681FAA2200F8280018AB51 /* Parser */,
				A4681FA82200F5A20018AB51 /* AudioThrottler.swift */,
				A411CE3D25F55C0E0039E1CD /* AudioThrottlerNew.swift */,
			);
			path = Engine;
			sourceTree = "<group>";
		};
		A4681F9B2200E4850018AB51 /* Model */ = {
			isa = PBXGroup;
			children = (
				A470FE2025F9AF1400F135FF /* AudioQueue.swift */,
				A4681F992200E3D90018AB51 /* AudioDataManager.swift */,
				A4681FA62200F0130018AB51 /* StreamProgressPTO.swift */,
				A4681FA02200E5F50018AB51 /* Streaming */,
				A4681FA12200E6540018AB51 /* Downloading */,
			);
			path = Model;
			sourceTree = "<group>";
		};
		A4681FA02200E5F50018AB51 /* Streaming */ = {
			isa = PBXGroup;
			children = (
				A4681F9E2200E5DE0018AB51 /* StreamProgressDTO.swift */,
				A4681F9C2200E4B40018AB51 /* AudioStreamWorker.swift */,
			);
			path = Streaming;
			sourceTree = "<group>";
		};
		A4681FA12200E6540018AB51 /* Downloading */ = {
			isa = PBXGroup;
			children = (
				A4681FA22200E6710018AB51 /* AudioDownloadWorker.swift */,
				A4681FA42200E7920018AB51 /* FileStorage.swift */,
			);
			path = Downloading;
			sourceTree = "<group>";
		};
		A4681FAA2200F8280018AB51 /* Parser */ = {
			isa = PBXGroup;
			children = (
				A4681FAB2200F8490018AB51 /* AudioParsable.swift */,
				A4681FAD2200F8E90018AB51 /* AudioParser.swift */,
				A4681FB12200FB020018AB51 /* AudioParserPropertyListener.swift */,
				A4681FB32200FC520018AB51 /* AudioParserPacketListener.swift */,
				A4681FAF2200FA6C0018AB51 /* AudioParserErrors.swift */,
			);
			path = Parser;
			sourceTree = "<group>";
		};
		A4681FB52200FDF30018AB51 /* Converter */ = {
			isa = PBXGroup;
			children = (
				A4681FB62200FE090018AB51 /* AudioConverter.swift */,
				A4681FBA2201002F0018AB51 /* AudioConverterListener.swift */,
				A4681FB82200FE7F0018AB51 /* AudioConverterErrors.swift */,
			);
			path = Converter;
			sourceTree = "<group>";
		};
		A4681FE2220117B50018AB51 /* Source */ = {
			isa = PBXGroup;
			children = (
				A4FBA6B3221B74C900D5A353 /* SALockScreenInfo.swift */,
				A4681F8D2200E00E0018AB51 /* SAPlayer.swift */,
				A411CE4525F9609D0039E1CD /* SAPlayerFeatures.swift */,
				A4FBA6B6221BAC3D00D5A353 /* SAPlayerUpdateSubscription.swift */,
				A4B4CC112223ED2A0045554B /* SAPlayerDownloader.swift */,
				A4681F912200E1950018AB51 /* SAPlayerDelegate.swift */,
				A4681F8F2200E1450018AB51 /* SAPlayerPresenter.swift */,
				A4681FBE22010ECF0018AB51 /* LockScreenViewProtocol.swift */,
				A4681F932200E2020018AB51 /* Engine */,
				A470FE0D25F9AE1800F135FF /* Directors */,
				A4681F9B2200E4850018AB51 /* Model */,
				A4681F842200D91D0018AB51 /* Util */,
			);
			path = Source;
			sourceTree = "<group>";
		};
		A470FE0D25F9AE1800F135FF /* Directors */ = {
			isa = PBXGroup;
			children = (
				A470FE0725F9ADF800F135FF /* DownloadProgressDirector.swift */,
				A470FE0625F9ADF800F135FF /* AudioClockDirector.swift */,
				A470FE1B25F9AEB900F135FF /* AudioQueueDirector.swift */,
			);
			path = Directors;
			sourceTree = "<group>";
		};
		BC3CA7F9E30CC8F7E2DD044DD34432FC /* Frameworks */ = {
			isa = PBXGroup;
			children = (
				5E0D919E635D23B70123790B8308F8EF /* iOS */,
			);
			name = Frameworks;
			sourceTree = "<group>";
		};
		D2A5FF8756A6E3EEEA69006E1A3C81F7 /* Development Pods */ = {
			isa = PBXGroup;
			children = (
				41C7F403DA52FBC5C40644BB0E824CAA /* SwiftAudioPlayer */,
			);
			name = "Development Pods";
			sourceTree = "<group>";
		};
		EAE1BCB45D8F275CE4428674B5151284 /* Support Files */ = {
			isa = PBXGroup;
			children = (
				16FCEC9685DAD30C0013E9ECD938611E /* Info.plist */,
				A39F2A138CF40C1051CA9E227429A86D /* SwiftAudioPlayer.modulemap */,
				BCAD67E3D7744FEFA5B221BDA7B25B20 /* SwiftAudioPlayer.xcconfig */,
				FB83B3B4253D41C37C5563D34D450BF8 /* SwiftAudioPlayer-dummy.m */,
				3F45E3A0690F048214FCE84887950057 /* SwiftAudioPlayer-prefix.pch */,
				0E268C8D5FBBF7E0E790D3AA6A70FEC2 /* SwiftAudioPlayer-umbrella.h */,
			);
			name = "Support Files";
			path = "Example/Pods/Target Support Files/SwiftAudioPlayer";
			sourceTree = "<group>";
		};
/* End PBXGroup section */

/* Begin PBXHeadersBuildPhase section */
		AA9057375F0CEA1E442959B20DF00E0B /* Headers */ = {
			isa = PBXHeadersBuildPhase;
			buildActionMask = 2147483647;
			files = (
				8F93DB166237195ED222EE55B6404625 /* Pods-SwiftAudioPlayer_Example-umbrella.h in Headers */,
			);
			runOnlyForDeploymentPostprocessing = 0;
		};
		C2905C5CE4C51FA9A0A41869F9E821EF /* Headers */ = {
			isa = PBXHeadersBuildPhase;
			buildActionMask = 2147483647;
			files = (
				2A421C2A94DF56A00FF73322C6B470C8 /* SwiftAudioPlayer-umbrella.h in Headers */,
			);
			runOnlyForDeploymentPostprocessing = 0;
		};
		C50DC2824A5C90AA1AAE358E0C12E6B7 /* Headers */ = {
			isa = PBXHeadersBuildPhase;
			buildActionMask = 2147483647;
			files = (
				79D8DF73FA7CDD6E266BAE71D46E035F /* Pods-SwiftAudioPlayer_Tests-umbrella.h in Headers */,
			);
			runOnlyForDeploymentPostprocessing = 0;
		};
/* End PBXHeadersBuildPhase section */

/* Begin PBXNativeTarget section */
		042ACE071BA515F4DE0E0C8007C3F0EE /* Pods-SwiftAudioPlayer_Example */ = {
			isa = PBXNativeTarget;
			buildConfigurationList = DA07CA03664346357070A678C7F08806 /* Build configuration list for PBXNativeTarget "Pods-SwiftAudioPlayer_Example" */;
			buildPhases = (
				B81A9C6902127665A927FD080F5C7ADC /* Sources */,
				49686412FC8A53B147231E5FFCB22675 /* Frameworks */,
				AA9057375F0CEA1E442959B20DF00E0B /* Headers */,
			);
			buildRules = (
			);
			dependencies = (
				CBF70B43290826D842876F967E485F75 /* PBXTargetDependency */,
			);
			name = "Pods-SwiftAudioPlayer_Example";
			productName = "Pods-SwiftAudioPlayer_Example";
			productReference = 509D93CD81F074F6E7C4B9DE13210ACF /* Pods_SwiftAudioPlayer_Example.framework */;
			productType = "com.apple.product-type.framework";
		};
		A455B739F55DBA3F45939DAA2BB29B9A /* Pods-SwiftAudioPlayer_Tests */ = {
			isa = PBXNativeTarget;
			buildConfigurationList = A59179EF652A1F2B2035C657587E70FD /* Build configuration list for PBXNativeTarget "Pods-SwiftAudioPlayer_Tests" */;
			buildPhases = (
				784016011805A5C16DE580B7FBA6018E /* Sources */,
				803A4909FC17367A14C1DB8D57E2E3E4 /* Frameworks */,
				C50DC2824A5C90AA1AAE358E0C12E6B7 /* Headers */,
			);
			buildRules = (
			);
			dependencies = (
				AF25C99DAB24D1A671A8406107B314E6 /* PBXTargetDependency */,
			);
			name = "Pods-SwiftAudioPlayer_Tests";
			productName = "Pods-SwiftAudioPlayer_Tests";
			productReference = F3E4AB96148429D903B6E5DAEB19C4C1 /* Pods_SwiftAudioPlayer_Tests.framework */;
			productType = "com.apple.product-type.framework";
		};
		E50DAD13FFD3FC8036073A58BF8423D4 /* SwiftAudioPlayer */ = {
			isa = PBXNativeTarget;
			buildConfigurationList = 7A4CFA3460E9F29496F86A90046F0265 /* Build configuration list for PBXNativeTarget "SwiftAudioPlayer" */;
			buildPhases = (
				64CE53C9FB938FEC3FFB8C6DEF95FB13 /* Sources */,
				31B37A0E7E48CFAEE05556BB4620B198 /* Frameworks */,
				C2905C5CE4C51FA9A0A41869F9E821EF /* Headers */,
			);
			buildRules = (
			);
			dependencies = (
			);
			name = SwiftAudioPlayer;
			productName = SwiftAudioPlayer;
			productReference = 782193D2A4B5EA65A5A468B871418969 /* SwiftAudioPlayer.framework */;
			productType = "com.apple.product-type.framework";
		};
/* End PBXNativeTarget section */

/* Begin PBXProject section */
		D41D8CD98F00B204E9800998ECF8427E /* Project object */ = {
			isa = PBXProject;
			attributes = {
				LastSwiftUpdateCheck = 0930;
				LastUpgradeCheck = 1010;
				TargetAttributes = {
					042ACE071BA515F4DE0E0C8007C3F0EE = {
						LastSwiftMigration = 1010;
					};
					E50DAD13FFD3FC8036073A58BF8423D4 = {
						LastSwiftMigration = 1120;
					};
				};
			};
			buildConfigurationList = 2D8E8EC45A3A1A1D94AE762CB5028504 /* Build configuration list for PBXProject "Pods" */;
			compatibilityVersion = "Xcode 3.2";
			developmentRegion = en;
			hasScannedForEncodings = 0;
			knownRegions = (
				en,
				Base,
			);
			mainGroup = 7DB346D0F39D3F0E887471402A8071AB;
			productRefGroup = 21D946895A4F57F51246F3EBCF330719 /* Products */;
			projectDirPath = "";
			projectRoot = "";
			targets = (
				042ACE071BA515F4DE0E0C8007C3F0EE /* Pods-SwiftAudioPlayer_Example */,
				A455B739F55DBA3F45939DAA2BB29B9A /* Pods-SwiftAudioPlayer_Tests */,
				E50DAD13FFD3FC8036073A58BF8423D4 /* SwiftAudioPlayer */,
			);
		};
/* End PBXProject section */

/* Begin PBXSourcesBuildPhase section */
		64CE53C9FB938FEC3FFB8C6DEF95FB13 /* Sources */ = {
			isa = PBXSourcesBuildPhase;
			buildActionMask = 2147483647;
			files = (
				A470FE0925F9ADF800F135FF /* DownloadProgressDirector.swift in Sources */,
				A41AA0D2238BB9B600A467E1 /* SAPlayingStatus.swift in Sources */,
				A470FE1C25F9AEB900F135FF /* AudioQueueDirector.swift in Sources */,
				A4681FDC220113D70018AB51 /* AudioDownloadWorker.swift in Sources */,
				A4681FD8220113C60018AB51 /* AudioDataManager.swift in Sources */,
				A4681FD1220113AF0018AB51 /* AudioParsable.swift in Sources */,
				A4681FD2220113B20018AB51 /* AudioParser.swift in Sources */,
				A4681FCF220113A40018AB51 /* AudioConverterListener.swift in Sources */,
				A4681FE1220113E70018AB51 /* Constants.swift in Sources */,
				A40DBE292391D9CA00F86146 /* Data.swift in Sources */,
				A4FBA6B5221B74C900D5A353 /* SALockScreenInfo.swift in Sources */,
				A4681FC6220113880018AB51 /* SAPlayer.swift in Sources */,
				A4FBA6B7221BAC3D00D5A353 /* SAPlayerUpdateSubscription.swift in Sources */,
				A4681FC72201138B0018AB51 /* SAPlayerDelegate.swift in Sources */,
				A4681FD5220113BD0018AB51 /* AudioParserErrors.swift in Sources */,
				A4681FC9220113920018AB51 /* LockScreenViewProtocol.swift in Sources */,
				A4681FD6220113BF0018AB51 /* AudioThrottler.swift in Sources */,
				A4681FCC2201139B0018AB51 /* AudioDiskEngine.swift in Sources */,
				A4681FDE220113DE0018AB51 /* Date.swift in Sources */,
				A4681FDA220113D00018AB51 /* StreamProgressDTO.swift in Sources */,
				A4681FDB220113D40018AB51 /* FileStorage.swift in Sources */,
				A4681FD4220113BA0018AB51 /* AudioParserPacketListener.swift in Sources */,
				E08AD6157EF688FE832F866CBCDA3532 /* SwiftAudioPlayer-dummy.m in Sources */,
				A4681FDD220113DC0018AB51 /* URL.swift in Sources */,
				A4681FC82201138E0018AB51 /* SAPlayerPresenter.swift in Sources */,
				A470FE2125F9AF1400F135FF /* AudioQueue.swift in Sources */,
				A4681FD3220113B60018AB51 /* AudioParserPropertyListener.swift in Sources */,
				A4B4CC122223ED2A0045554B /* SAPlayerDownloader.swift in Sources */,
				A4681FD0220113A70018AB51 /* AudioConverterErrors.swift in Sources */,
				A4681FD7220113C30018AB51 /* StreamProgressPTO.swift in Sources */,
				A4681FE0220113E40018AB51 /* Log.swift in Sources */,
				A4681FCE220113A20018AB51 /* AudioConverter.swift in Sources */,
				A470FE0825F9ADF800F135FF /* AudioClockDirector.swift in Sources */,
				A4FBA6B9221BAF8700D5A353 /* SAAudioAvailabilityRange.swift in Sources */,
				A4681FCD2201139E0018AB51 /* AudioStreamEngine.swift in Sources */,
				A411CE4625F9609D0039E1CD /* SAPlayerFeatures.swift in Sources */,
				A4681FD9220113CD0018AB51 /* AudioStreamWorker.swift in Sources */,
				A411CE3E25F55C0E0039E1CD /* AudioThrottlerNew.swift in Sources */,
				A4681FDF220113E20018AB51 /* DirectorThreadSafeClosures.swift in Sources */,
				A4681FCB220113980018AB51 /* AudioEngine.swift in Sources */,
			);
			runOnlyForDeploymentPostprocessing = 0;
		};
		784016011805A5C16DE580B7FBA6018E /* Sources */ = {
			isa = PBXSourcesBuildPhase;
			buildActionMask = 2147483647;
			files = (
				3A31FEF49CC8C3B757EEB4EBCC9BCCF4 /* Pods-SwiftAudioPlayer_Tests-dummy.m in Sources */,
			);
			runOnlyForDeploymentPostprocessing = 0;
		};
		B81A9C6902127665A927FD080F5C7ADC /* Sources */ = {
			isa = PBXSourcesBuildPhase;
			buildActionMask = 2147483647;
			files = (
				418D41690EF20077112E2BE86E32FB6A /* Pods-SwiftAudioPlayer_Example-dummy.m in Sources */,
			);
			runOnlyForDeploymentPostprocessing = 0;
		};
/* End PBXSourcesBuildPhase section */

/* Begin PBXTargetDependency section */
		AF25C99DAB24D1A671A8406107B314E6 /* PBXTargetDependency */ = {
			isa = PBXTargetDependency;
			name = "Pods-SwiftAudioPlayer_Example";
			target = 042ACE071BA515F4DE0E0C8007C3F0EE /* Pods-SwiftAudioPlayer_Example */;
			targetProxy = E3FF9FF67EAA9666CEFDE6E31C200575 /* PBXContainerItemProxy */;
		};
		CBF70B43290826D842876F967E485F75 /* PBXTargetDependency */ = {
			isa = PBXTargetDependency;
			name = SwiftAudioPlayer;
			target = E50DAD13FFD3FC8036073A58BF8423D4 /* SwiftAudioPlayer */;
			targetProxy = 87F13419A579FD5681636A037129209E /* PBXContainerItemProxy */;
		};
/* End PBXTargetDependency section */

/* Begin XCBuildConfiguration section */
		8B33C5230DE4A9DFA6D8F46505DD7AF7 /* Debug */ = {
			isa = XCBuildConfiguration;
			buildSettings = {
				ALWAYS_SEARCH_USER_PATHS = NO;
				CLANG_ANALYZER_NONNULL = YES;
				CLANG_ANALYZER_NUMBER_OBJECT_CONVERSION = YES_AGGRESSIVE;
				CLANG_CXX_LANGUAGE_STANDARD = "gnu++14";
				CLANG_CXX_LIBRARY = "libc++";
				CLANG_ENABLE_MODULES = YES;
				CLANG_ENABLE_OBJC_ARC = YES;
				CLANG_ENABLE_OBJC_WEAK = YES;
				CLANG_WARN_BLOCK_CAPTURE_AUTORELEASING = YES;
				CLANG_WARN_BOOL_CONVERSION = YES;
				CLANG_WARN_COMMA = YES;
				CLANG_WARN_CONSTANT_CONVERSION = YES;
				CLANG_WARN_DEPRECATED_OBJC_IMPLEMENTATIONS = YES;
				CLANG_WARN_DIRECT_OBJC_ISA_USAGE = YES_ERROR;
				CLANG_WARN_DOCUMENTATION_COMMENTS = YES;
				CLANG_WARN_EMPTY_BODY = YES;
				CLANG_WARN_ENUM_CONVERSION = YES;
				CLANG_WARN_INFINITE_RECURSION = YES;
				CLANG_WARN_INT_CONVERSION = YES;
				CLANG_WARN_NON_LITERAL_NULL_CONVERSION = YES;
				CLANG_WARN_OBJC_IMPLICIT_RETAIN_SELF = YES;
				CLANG_WARN_OBJC_LITERAL_CONVERSION = YES;
				CLANG_WARN_OBJC_ROOT_CLASS = YES_ERROR;
				CLANG_WARN_RANGE_LOOP_ANALYSIS = YES;
				CLANG_WARN_STRICT_PROTOTYPES = YES;
				CLANG_WARN_SUSPICIOUS_MOVE = YES;
				CLANG_WARN_UNGUARDED_AVAILABILITY = YES_AGGRESSIVE;
				CLANG_WARN_UNREACHABLE_CODE = YES;
				CLANG_WARN__DUPLICATE_METHOD_MATCH = YES;
				CODE_SIGNING_ALLOWED = NO;
				CODE_SIGNING_REQUIRED = NO;
				COPY_PHASE_STRIP = NO;
				DEBUG_INFORMATION_FORMAT = dwarf;
				ENABLE_STRICT_OBJC_MSGSEND = YES;
				ENABLE_TESTABILITY = YES;
				GCC_C_LANGUAGE_STANDARD = gnu11;
				GCC_DYNAMIC_NO_PIC = NO;
				GCC_NO_COMMON_BLOCKS = YES;
				GCC_OPTIMIZATION_LEVEL = 0;
				GCC_PREPROCESSOR_DEFINITIONS = (
					"POD_CONFIGURATION_DEBUG=1",
					"DEBUG=1",
					"$(inherited)",
				);
				GCC_WARN_64_TO_32_BIT_CONVERSION = YES;
				GCC_WARN_ABOUT_RETURN_TYPE = YES_ERROR;
				GCC_WARN_UNDECLARED_SELECTOR = YES;
				GCC_WARN_UNINITIALIZED_AUTOS = YES_AGGRESSIVE;
				GCC_WARN_UNUSED_FUNCTION = YES;
				GCC_WARN_UNUSED_VARIABLE = YES;
				IPHONEOS_DEPLOYMENT_TARGET = 10.0;
				MTL_ENABLE_DEBUG_INFO = YES;
				ONLY_ACTIVE_ARCH = YES;
				PRODUCT_NAME = "$(TARGET_NAME)";
				STRIP_INSTALLED_PRODUCT = NO;
				SWIFT_ACTIVE_COMPILATION_CONDITIONS = DEBUG;
				SYMROOT = "${SRCROOT}/../build";
			};
			name = Debug;
		};
		8FB894269622E1A5F9C7EDF6D23562D8 /* Debug */ = {
			isa = XCBuildConfiguration;
			baseConfigurationReference = BCAD67E3D7744FEFA5B221BDA7B25B20 /* SwiftAudioPlayer.xcconfig */;
			buildSettings = {
				CODE_SIGN_IDENTITY = "";
				"CODE_SIGN_IDENTITY[sdk=appletvos*]" = "";
				"CODE_SIGN_IDENTITY[sdk=iphoneos*]" = "";
				"CODE_SIGN_IDENTITY[sdk=watchos*]" = "";
				CURRENT_PROJECT_VERSION = 1;
				DEFINES_MODULE = YES;
				DYLIB_COMPATIBILITY_VERSION = 1;
				DYLIB_CURRENT_VERSION = 1;
				DYLIB_INSTALL_NAME_BASE = "@rpath";
				GCC_PREFIX_HEADER = "Target Support Files/SwiftAudioPlayer/SwiftAudioPlayer-prefix.pch";
				INFOPLIST_FILE = "Target Support Files/SwiftAudioPlayer/Info.plist";
				INSTALL_PATH = "$(LOCAL_LIBRARY_DIR)/Frameworks";
				IPHONEOS_DEPLOYMENT_TARGET = 10.0;
				LD_RUNPATH_SEARCH_PATHS = "$(inherited) @executable_path/Frameworks @loader_path/Frameworks";
				MODULEMAP_FILE = "Target Support Files/SwiftAudioPlayer/SwiftAudioPlayer.modulemap";
				PRODUCT_MODULE_NAME = SwiftAudioPlayer;
				PRODUCT_NAME = SwiftAudioPlayer;
				SDKROOT = iphoneos;
				SKIP_INSTALL = YES;
				SWIFT_ACTIVE_COMPILATION_CONDITIONS = "$(inherited) ";
				SWIFT_OPTIMIZATION_LEVEL = "-Onone";
				SWIFT_VERSION = 5.0;
				TARGETED_DEVICE_FAMILY = "1,2";
				VERSIONING_SYSTEM = "apple-generic";
				VERSION_INFO_PREFIX = "";
			};
			name = Debug;
		};
		9C916088CF1DF380EF48442C7F229CE0 /* Release */ = {
			isa = XCBuildConfiguration;
			baseConfigurationReference = BCAD67E3D7744FEFA5B221BDA7B25B20 /* SwiftAudioPlayer.xcconfig */;
			buildSettings = {
				CODE_SIGN_IDENTITY = "";
				"CODE_SIGN_IDENTITY[sdk=appletvos*]" = "";
				"CODE_SIGN_IDENTITY[sdk=iphoneos*]" = "";
				"CODE_SIGN_IDENTITY[sdk=watchos*]" = "";
				CURRENT_PROJECT_VERSION = 1;
				DEFINES_MODULE = YES;
				DYLIB_COMPATIBILITY_VERSION = 1;
				DYLIB_CURRENT_VERSION = 1;
				DYLIB_INSTALL_NAME_BASE = "@rpath";
				GCC_PREFIX_HEADER = "Target Support Files/SwiftAudioPlayer/SwiftAudioPlayer-prefix.pch";
				INFOPLIST_FILE = "Target Support Files/SwiftAudioPlayer/Info.plist";
				INSTALL_PATH = "$(LOCAL_LIBRARY_DIR)/Frameworks";
				IPHONEOS_DEPLOYMENT_TARGET = 10.0;
				LD_RUNPATH_SEARCH_PATHS = "$(inherited) @executable_path/Frameworks @loader_path/Frameworks";
				MODULEMAP_FILE = "Target Support Files/SwiftAudioPlayer/SwiftAudioPlayer.modulemap";
				PRODUCT_MODULE_NAME = SwiftAudioPlayer;
				PRODUCT_NAME = SwiftAudioPlayer;
				SDKROOT = iphoneos;
				SKIP_INSTALL = YES;
				SWIFT_ACTIVE_COMPILATION_CONDITIONS = "$(inherited) ";
				SWIFT_OPTIMIZATION_LEVEL = "-Owholemodule";
				SWIFT_VERSION = 5.0;
				TARGETED_DEVICE_FAMILY = "1,2";
				VALIDATE_PRODUCT = YES;
				VERSIONING_SYSTEM = "apple-generic";
				VERSION_INFO_PREFIX = "";
			};
			name = Release;
		};
		A0D83911D05B740864CEE37C389FE977 /* Debug */ = {
			isa = XCBuildConfiguration;
			baseConfigurationReference = E1C110BCB4A9F826B59DC6905BAB3C6E /* Pods-SwiftAudioPlayer_Example.debug.xcconfig */;
			buildSettings = {
				ALWAYS_EMBED_SWIFT_STANDARD_LIBRARIES = NO;
				CLANG_ENABLE_MODULES = YES;
				CODE_SIGN_IDENTITY = "";
				"CODE_SIGN_IDENTITY[sdk=appletvos*]" = "";
				"CODE_SIGN_IDENTITY[sdk=iphoneos*]" = "";
				"CODE_SIGN_IDENTITY[sdk=watchos*]" = "";
				CURRENT_PROJECT_VERSION = 1;
				DEFINES_MODULE = YES;
				DYLIB_COMPATIBILITY_VERSION = 1;
				DYLIB_CURRENT_VERSION = 1;
				DYLIB_INSTALL_NAME_BASE = "@rpath";
				INFOPLIST_FILE = "Target Support Files/Pods-SwiftAudioPlayer_Example/Info.plist";
				INSTALL_PATH = "$(LOCAL_LIBRARY_DIR)/Frameworks";
				IPHONEOS_DEPLOYMENT_TARGET = 10.0;
				LD_RUNPATH_SEARCH_PATHS = "$(inherited) @executable_path/Frameworks @loader_path/Frameworks";
				MACH_O_TYPE = staticlib;
				MODULEMAP_FILE = "Target Support Files/Pods-SwiftAudioPlayer_Example/Pods-SwiftAudioPlayer_Example.modulemap";
				OTHER_LDFLAGS = "";
				OTHER_LIBTOOLFLAGS = "";
				PODS_ROOT = "$(SRCROOT)";
				PRODUCT_BUNDLE_IDENTIFIER = "org.cocoapods.${PRODUCT_NAME:rfc1034identifier}";
				PRODUCT_NAME = "$(TARGET_NAME:c99extidentifier)";
				SDKROOT = iphoneos;
				SKIP_INSTALL = YES;
				SWIFT_ACTIVE_COMPILATION_CONDITIONS = DEBUG;
				SWIFT_OPTIMIZATION_LEVEL = "-Onone";
				SWIFT_VERSION = 4.2;
				TARGETED_DEVICE_FAMILY = "1,2";
				VERSIONING_SYSTEM = "apple-generic";
				VERSION_INFO_PREFIX = "";
			};
			name = Debug;
		};
		B42B54097A876E8A982CBF5DAA91B1AB /* Release */ = {
			isa = XCBuildConfiguration;
			buildSettings = {
				ALWAYS_SEARCH_USER_PATHS = NO;
				CLANG_ANALYZER_NONNULL = YES;
				CLANG_ANALYZER_NUMBER_OBJECT_CONVERSION = YES_AGGRESSIVE;
				CLANG_CXX_LANGUAGE_STANDARD = "gnu++14";
				CLANG_CXX_LIBRARY = "libc++";
				CLANG_ENABLE_MODULES = YES;
				CLANG_ENABLE_OBJC_ARC = YES;
				CLANG_ENABLE_OBJC_WEAK = YES;
				CLANG_WARN_BLOCK_CAPTURE_AUTORELEASING = YES;
				CLANG_WARN_BOOL_CONVERSION = YES;
				CLANG_WARN_COMMA = YES;
				CLANG_WARN_CONSTANT_CONVERSION = YES;
				CLANG_WARN_DEPRECATED_OBJC_IMPLEMENTATIONS = YES;
				CLANG_WARN_DIRECT_OBJC_ISA_USAGE = YES_ERROR;
				CLANG_WARN_DOCUMENTATION_COMMENTS = YES;
				CLANG_WARN_EMPTY_BODY = YES;
				CLANG_WARN_ENUM_CONVERSION = YES;
				CLANG_WARN_INFINITE_RECURSION = YES;
				CLANG_WARN_INT_CONVERSION = YES;
				CLANG_WARN_NON_LITERAL_NULL_CONVERSION = YES;
				CLANG_WARN_OBJC_IMPLICIT_RETAIN_SELF = YES;
				CLANG_WARN_OBJC_LITERAL_CONVERSION = YES;
				CLANG_WARN_OBJC_ROOT_CLASS = YES_ERROR;
				CLANG_WARN_RANGE_LOOP_ANALYSIS = YES;
				CLANG_WARN_STRICT_PROTOTYPES = YES;
				CLANG_WARN_SUSPICIOUS_MOVE = YES;
				CLANG_WARN_UNGUARDED_AVAILABILITY = YES_AGGRESSIVE;
				CLANG_WARN_UNREACHABLE_CODE = YES;
				CLANG_WARN__DUPLICATE_METHOD_MATCH = YES;
				CODE_SIGNING_ALLOWED = NO;
				CODE_SIGNING_REQUIRED = NO;
				COPY_PHASE_STRIP = NO;
				DEBUG_INFORMATION_FORMAT = "dwarf-with-dsym";
				ENABLE_NS_ASSERTIONS = NO;
				ENABLE_STRICT_OBJC_MSGSEND = YES;
				GCC_C_LANGUAGE_STANDARD = gnu11;
				GCC_NO_COMMON_BLOCKS = YES;
				GCC_PREPROCESSOR_DEFINITIONS = (
					"POD_CONFIGURATION_RELEASE=1",
					"$(inherited)",
				);
				GCC_WARN_64_TO_32_BIT_CONVERSION = YES;
				GCC_WARN_ABOUT_RETURN_TYPE = YES_ERROR;
				GCC_WARN_UNDECLARED_SELECTOR = YES;
				GCC_WARN_UNINITIALIZED_AUTOS = YES_AGGRESSIVE;
				GCC_WARN_UNUSED_FUNCTION = YES;
				GCC_WARN_UNUSED_VARIABLE = YES;
				IPHONEOS_DEPLOYMENT_TARGET = 10.0;
				MTL_ENABLE_DEBUG_INFO = NO;
				PRODUCT_NAME = "$(TARGET_NAME)";
				STRIP_INSTALLED_PRODUCT = NO;
				SWIFT_COMPILATION_MODE = wholemodule;
				SYMROOT = "${SRCROOT}/../build";
			};
			name = Release;
		};
		D272822AECD211C2CF39EF80BE4F8704 /* Release */ = {
			isa = XCBuildConfiguration;
			baseConfigurationReference = 69AF5444212FEC2674325627F26305AD /* Pods-SwiftAudioPlayer_Example.release.xcconfig */;
			buildSettings = {
				ALWAYS_EMBED_SWIFT_STANDARD_LIBRARIES = NO;
				CLANG_ENABLE_MODULES = YES;
				CODE_SIGN_IDENTITY = "";
				"CODE_SIGN_IDENTITY[sdk=appletvos*]" = "";
				"CODE_SIGN_IDENTITY[sdk=iphoneos*]" = "";
				"CODE_SIGN_IDENTITY[sdk=watchos*]" = "";
				CURRENT_PROJECT_VERSION = 1;
				DEFINES_MODULE = YES;
				DYLIB_COMPATIBILITY_VERSION = 1;
				DYLIB_CURRENT_VERSION = 1;
				DYLIB_INSTALL_NAME_BASE = "@rpath";
				INFOPLIST_FILE = "Target Support Files/Pods-SwiftAudioPlayer_Example/Info.plist";
				INSTALL_PATH = "$(LOCAL_LIBRARY_DIR)/Frameworks";
				IPHONEOS_DEPLOYMENT_TARGET = 10.0;
				LD_RUNPATH_SEARCH_PATHS = "$(inherited) @executable_path/Frameworks @loader_path/Frameworks";
				MACH_O_TYPE = staticlib;
				MODULEMAP_FILE = "Target Support Files/Pods-SwiftAudioPlayer_Example/Pods-SwiftAudioPlayer_Example.modulemap";
				OTHER_LDFLAGS = "";
				OTHER_LIBTOOLFLAGS = "";
				PODS_ROOT = "$(SRCROOT)";
				PRODUCT_BUNDLE_IDENTIFIER = "org.cocoapods.${PRODUCT_NAME:rfc1034identifier}";
				PRODUCT_NAME = "$(TARGET_NAME:c99extidentifier)";
				SDKROOT = iphoneos;
				SKIP_INSTALL = YES;
				SWIFT_OPTIMIZATION_LEVEL = "-Owholemodule";
				SWIFT_VERSION = 4.2;
				TARGETED_DEVICE_FAMILY = "1,2";
				VALIDATE_PRODUCT = YES;
				VERSIONING_SYSTEM = "apple-generic";
				VERSION_INFO_PREFIX = "";
			};
			name = Release;
		};
		E754824C2E623DCAD96773D67F451F3F /* Debug */ = {
			isa = XCBuildConfiguration;
			baseConfigurationReference = 314D056517A7B04FFAFF279157B7ADBB /* Pods-SwiftAudioPlayer_Tests.debug.xcconfig */;
			buildSettings = {
				ALWAYS_EMBED_SWIFT_STANDARD_LIBRARIES = NO;
				CODE_SIGN_IDENTITY = "";
				"CODE_SIGN_IDENTITY[sdk=appletvos*]" = "";
				"CODE_SIGN_IDENTITY[sdk=iphoneos*]" = "";
				"CODE_SIGN_IDENTITY[sdk=watchos*]" = "";
				CURRENT_PROJECT_VERSION = 1;
				DEFINES_MODULE = YES;
				DYLIB_COMPATIBILITY_VERSION = 1;
				DYLIB_CURRENT_VERSION = 1;
				DYLIB_INSTALL_NAME_BASE = "@rpath";
				INFOPLIST_FILE = "Target Support Files/Pods-SwiftAudioPlayer_Tests/Info.plist";
				INSTALL_PATH = "$(LOCAL_LIBRARY_DIR)/Frameworks";
				IPHONEOS_DEPLOYMENT_TARGET = 9.3;
				LD_RUNPATH_SEARCH_PATHS = "$(inherited) @executable_path/Frameworks @loader_path/Frameworks";
				MACH_O_TYPE = staticlib;
				MODULEMAP_FILE = "Target Support Files/Pods-SwiftAudioPlayer_Tests/Pods-SwiftAudioPlayer_Tests.modulemap";
				OTHER_LDFLAGS = "";
				OTHER_LIBTOOLFLAGS = "";
				PODS_ROOT = "$(SRCROOT)";
				PRODUCT_BUNDLE_IDENTIFIER = "org.cocoapods.${PRODUCT_NAME:rfc1034identifier}";
				PRODUCT_NAME = "$(TARGET_NAME:c99extidentifier)";
				SDKROOT = iphoneos;
				SKIP_INSTALL = YES;
				TARGETED_DEVICE_FAMILY = "1,2";
				VERSIONING_SYSTEM = "apple-generic";
				VERSION_INFO_PREFIX = "";
			};
			name = Debug;
		};
		FE93E0DF7CB23B865130F18DCC81C442 /* Release */ = {
			isa = XCBuildConfiguration;
			baseConfigurationReference = 030E0D4C0BE29E2606B0BCB65B9BBC42 /* Pods-SwiftAudioPlayer_Tests.release.xcconfig */;
			buildSettings = {
				ALWAYS_EMBED_SWIFT_STANDARD_LIBRARIES = NO;
				CODE_SIGN_IDENTITY = "";
				"CODE_SIGN_IDENTITY[sdk=appletvos*]" = "";
				"CODE_SIGN_IDENTITY[sdk=iphoneos*]" = "";
				"CODE_SIGN_IDENTITY[sdk=watchos*]" = "";
				CURRENT_PROJECT_VERSION = 1;
				DEFINES_MODULE = YES;
				DYLIB_COMPATIBILITY_VERSION = 1;
				DYLIB_CURRENT_VERSION = 1;
				DYLIB_INSTALL_NAME_BASE = "@rpath";
				INFOPLIST_FILE = "Target Support Files/Pods-SwiftAudioPlayer_Tests/Info.plist";
				INSTALL_PATH = "$(LOCAL_LIBRARY_DIR)/Frameworks";
				IPHONEOS_DEPLOYMENT_TARGET = 9.3;
				LD_RUNPATH_SEARCH_PATHS = "$(inherited) @executable_path/Frameworks @loader_path/Frameworks";
				MACH_O_TYPE = staticlib;
				MODULEMAP_FILE = "Target Support Files/Pods-SwiftAudioPlayer_Tests/Pods-SwiftAudioPlayer_Tests.modulemap";
				OTHER_LDFLAGS = "";
				OTHER_LIBTOOLFLAGS = "";
				PODS_ROOT = "$(SRCROOT)";
				PRODUCT_BUNDLE_IDENTIFIER = "org.cocoapods.${PRODUCT_NAME:rfc1034identifier}";
				PRODUCT_NAME = "$(TARGET_NAME:c99extidentifier)";
				SDKROOT = iphoneos;
				SKIP_INSTALL = YES;
				TARGETED_DEVICE_FAMILY = "1,2";
				VALIDATE_PRODUCT = YES;
				VERSIONING_SYSTEM = "apple-generic";
				VERSION_INFO_PREFIX = "";
			};
			name = Release;
		};
/* End XCBuildConfiguration section */

/* Begin XCConfigurationList section */
		2D8E8EC45A3A1A1D94AE762CB5028504 /* Build configuration list for PBXProject "Pods" */ = {
			isa = XCConfigurationList;
			buildConfigurations = (
				8B33C5230DE4A9DFA6D8F46505DD7AF7 /* Debug */,
				B42B54097A876E8A982CBF5DAA91B1AB /* Release */,
			);
			defaultConfigurationIsVisible = 0;
			defaultConfigurationName = Release;
		};
		7A4CFA3460E9F29496F86A90046F0265 /* Build configuration list for PBXNativeTarget "SwiftAudioPlayer" */ = {
			isa = XCConfigurationList;
			buildConfigurations = (
				8FB894269622E1A5F9C7EDF6D23562D8 /* Debug */,
				9C916088CF1DF380EF48442C7F229CE0 /* Release */,
			);
			defaultConfigurationIsVisible = 0;
			defaultConfigurationName = Release;
		};
		A59179EF652A1F2B2035C657587E70FD /* Build configuration list for PBXNativeTarget "Pods-SwiftAudioPlayer_Tests" */ = {
			isa = XCConfigurationList;
			buildConfigurations = (
				E754824C2E623DCAD96773D67F451F3F /* Debug */,
				FE93E0DF7CB23B865130F18DCC81C442 /* Release */,
			);
			defaultConfigurationIsVisible = 0;
			defaultConfigurationName = Release;
		};
		DA07CA03664346357070A678C7F08806 /* Build configuration list for PBXNativeTarget "Pods-SwiftAudioPlayer_Example" */ = {
			isa = XCConfigurationList;
			buildConfigurations = (
				A0D83911D05B740864CEE37C389FE977 /* Debug */,
				D272822AECD211C2CF39EF80BE4F8704 /* Release */,
			);
			defaultConfigurationIsVisible = 0;
			defaultConfigurationName = Release;
		};
/* End XCConfigurationList section */
	};
	rootObject = D41D8CD98F00B204E9800998ECF8427E /* Project object */;
}<|MERGE_RESOLUTION|>--- conflicted
+++ resolved
@@ -15,11 +15,8 @@
 		831B263D357A5FA2DDC7B1AE4B374092 /* Foundation.framework in Frameworks */ = {isa = PBXBuildFile; fileRef = 5A16F4CFC63FAC439D7A04994F579A03 /* Foundation.framework */; };
 		8F93DB166237195ED222EE55B6404625 /* Pods-SwiftAudioPlayer_Example-umbrella.h in Headers */ = {isa = PBXBuildFile; fileRef = 3B0B76CB1439F4D361322144E5A65C3A /* Pods-SwiftAudioPlayer_Example-umbrella.h */; settings = {ATTRIBUTES = (Public, ); }; };
 		A40DBE292391D9CA00F86146 /* Data.swift in Sources */ = {isa = PBXBuildFile; fileRef = A40DBE282391D9C900F86146 /* Data.swift */; };
-<<<<<<< HEAD
 		A411CE3E25F55C0E0039E1CD /* AudioThrottlerNew.swift in Sources */ = {isa = PBXBuildFile; fileRef = A411CE3D25F55C0E0039E1CD /* AudioThrottlerNew.swift */; };
-=======
 		A411CE4625F9609D0039E1CD /* SAPlayerFeatures.swift in Sources */ = {isa = PBXBuildFile; fileRef = A411CE4525F9609D0039E1CD /* SAPlayerFeatures.swift */; };
->>>>>>> bca8fde2
 		A41AA0D2238BB9B600A467E1 /* SAPlayingStatus.swift in Sources */ = {isa = PBXBuildFile; fileRef = A41AA0D1238BB9B600A467E1 /* SAPlayingStatus.swift */; };
 		A4681FC6220113880018AB51 /* SAPlayer.swift in Sources */ = {isa = PBXBuildFile; fileRef = A4681F8D2200E00E0018AB51 /* SAPlayer.swift */; };
 		A4681FC72201138B0018AB51 /* SAPlayerDelegate.swift in Sources */ = {isa = PBXBuildFile; fileRef = A4681F912200E1950018AB51 /* SAPlayerDelegate.swift */; };
@@ -105,11 +102,8 @@
 		A19C8F889C787C19BE4123C1896AF501 /* Pods-SwiftAudioPlayer_Example-resources.sh */ = {isa = PBXFileReference; includeInIndex = 1; lastKnownFileType = text.script.sh; path = "Pods-SwiftAudioPlayer_Example-resources.sh"; sourceTree = "<group>"; };
 		A39F2A138CF40C1051CA9E227429A86D /* SwiftAudioPlayer.modulemap */ = {isa = PBXFileReference; includeInIndex = 1; lastKnownFileType = sourcecode.module; path = SwiftAudioPlayer.modulemap; sourceTree = "<group>"; };
 		A40DBE282391D9C900F86146 /* Data.swift */ = {isa = PBXFileReference; lastKnownFileType = sourcecode.swift; path = Data.swift; sourceTree = "<group>"; };
-<<<<<<< HEAD
 		A411CE3D25F55C0E0039E1CD /* AudioThrottlerNew.swift */ = {isa = PBXFileReference; lastKnownFileType = sourcecode.swift; path = AudioThrottlerNew.swift; sourceTree = "<group>"; };
-=======
 		A411CE4525F9609D0039E1CD /* SAPlayerFeatures.swift */ = {isa = PBXFileReference; lastKnownFileType = sourcecode.swift; path = SAPlayerFeatures.swift; sourceTree = "<group>"; };
->>>>>>> bca8fde2
 		A41AA0D1238BB9B600A467E1 /* SAPlayingStatus.swift */ = {isa = PBXFileReference; lastKnownFileType = sourcecode.swift; path = SAPlayingStatus.swift; sourceTree = "<group>"; };
 		A4523BC8220A0B3C0079C4BC /* Credited_LICENSE */ = {isa = PBXFileReference; lastKnownFileType = text; path = Credited_LICENSE; sourceTree = "<group>"; };
 		A4681F802200D0500018AB51 /* Log.swift */ = {isa = PBXFileReference; lastKnownFileType = sourcecode.swift; path = Log.swift; sourceTree = "<group>"; };
